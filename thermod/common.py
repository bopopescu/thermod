--- conflicted
+++ resolved
@@ -26,11 +26,7 @@
 from collections import namedtuple
 
 __date__ = '2017-03-02'
-<<<<<<< HEAD
-__updated__ = '2018-06-22'
-=======
-__updated__ = '2018-08-06'
->>>>>>> a7f2a299
+__updated__ = '2018-12-19'
 
 
 # logger common settings
@@ -94,6 +90,7 @@
 SOCKET_REQ_SETTINGS_TMAX = 'tmax'
 SOCKET_REQ_SETTINGS_DIFFERENTIAL = 'differential'
 SOCKET_REQ_SETTINGS_GRACE_TIME = 'grace_time'
+SOCKET_REQ_SETTINGS_COOLING = 'cooling'
 
 SOCKET_REQ_MONITOR_NAME = 'name'
 
